--- conflicted
+++ resolved
@@ -62,14 +62,6 @@
             AggregatorID::Ephemeral(_) => None,
         }
     }
-}
-
-#[derive(Debug, Clone, Copy, Hash, Ord, PartialOrd, PartialEq, Eq)]
-pub enum ExtendedU128 {
-    None,
-    U128(u128),
-    Overflow,
-    Underflow,
 }
 
 /// Tracks values seen by aggregator. In particular, stores information about
@@ -104,10 +96,6 @@
 pub struct History {
     pub max_achieved_positive: u128,
     pub min_achieved_negative: u128,
-<<<<<<< HEAD
-    pub min_overflow_positive: ExtendedU128,
-    pub max_underflow_negative: ExtendedU128,
-=======
     // `min_overflow_positive` is None in two possible cases:
     // 1. No overflow occured in the try_add/try_sub functions throughout the
     // transaction execution.
@@ -120,7 +108,6 @@
     // 2. The only underflows that occured in the try_add/try_sub functions in
     // this transaction execution are with delta that drops below -u128::MAX.
     pub max_underflow_negative: Option<u128>,
->>>>>>> ff8e64d4
 }
 
 impl History {
@@ -128,53 +115,13 @@
         History {
             max_achieved_positive: 0,
             min_achieved_negative: 0,
-<<<<<<< HEAD
-            min_overflow_positive: ExtendedU128::None,
-            max_underflow_negative: ExtendedU128::None,
-=======
             min_overflow_positive: None,
             max_underflow_negative: None,
->>>>>>> ff8e64d4
         }
     }
 
     fn record_success_positive(&mut self, value: u128) {
         self.max_achieved_positive = u128::max(self.max_achieved_positive, value);
-<<<<<<< HEAD
-    }
-
-    fn record_success_negative(&mut self, value: u128) {
-        self.min_achieved_negative = u128::max(self.min_achieved_negative, value);
-    }
-
-    fn record_overflow_positive(&mut self, value: ExtendedU128) {
-        self.min_overflow_positive = match self.min_overflow_positive {
-            ExtendedU128::None => value,
-            ExtendedU128::Overflow => value,
-            ExtendedU128::U128(min) => match value {
-                ExtendedU128::None => unreachable!("overflow cannot be None"),
-                ExtendedU128::Overflow => ExtendedU128::U128(min),
-                ExtendedU128::U128(v) => ExtendedU128::U128(u128::min(min, v)),
-                ExtendedU128::Underflow => unreachable!("overflow cannot be Underflow"),
-            },
-            ExtendedU128::Underflow => unreachable!("min_overflow_positive cannot be Underflow"),
-        }
-    }
-
-    fn record_underflow_negative(&mut self, value: ExtendedU128) {
-        println!("record_underflow_negative");
-        self.max_underflow_negative = match self.max_underflow_negative {
-            ExtendedU128::None => value,
-            ExtendedU128::Overflow => unreachable!("max_underflow_negative cannot be Overflow"),
-            ExtendedU128::U128(min) => match value {
-                ExtendedU128::None => unreachable!("underflow cannot be None"),
-                ExtendedU128::Overflow => unreachable!("underflow cannot be Overflow"),
-                ExtendedU128::U128(v) => ExtendedU128::U128(u128::min(min, v)),
-                ExtendedU128::Underflow => ExtendedU128::U128(min),
-            },
-            ExtendedU128::Underflow => value,
-        };
-=======
     }
 
     fn record_success_negative(&mut self, value: u128) {
@@ -199,7 +146,6 @@
             },
             None => value,
         }
->>>>>>> ff8e64d4
     }
 }
 
@@ -238,11 +184,7 @@
 
     /// Records overflows in history. Should be called after an addition is unsuccessful
     /// to record its side-effects.
-<<<<<<< HEAD
-    fn record_overflow(&mut self, value: ExtendedU128) {
-=======
     fn record_overflow(&mut self, value: Option<u128>) {
->>>>>>> ff8e64d4
         if let Some(history) = self.history.as_mut() {
             history.record_overflow_positive(value);
         }
@@ -250,11 +192,7 @@
 
     /// Records underflows in history. Should be called after a subtraction is unsuccessful
     /// to record its side-effects.
-<<<<<<< HEAD
-    fn record_underflow(&mut self, value: ExtendedU128) {
-=======
     fn record_underflow(&mut self, value: Option<u128>) {
->>>>>>> ff8e64d4
         if let Some(history) = self.history.as_mut() {
             history.record_underflow_negative(value);
         }
@@ -291,15 +229,9 @@
                 // If positive delta, add directly but also record the state.
                 self.value = addition(self.value, value, self.limit).map_err(|err| {
                     if self.value < u128::MAX - value {
-<<<<<<< HEAD
-                        self.record_overflow(ExtendedU128::U128(self.value + value));
-                    } else {
-                        self.record_overflow(ExtendedU128::Overflow);
-=======
                         self.record_overflow(Some(self.value + value));
                     } else {
                         self.record_overflow(None);
->>>>>>> ff8e64d4
                     }
                     err
                 })?;
@@ -315,11 +247,7 @@
                     self.value = subtraction(value, self.value)?;
                     self.state = AggregatorState::PositiveDelta;
                     if self.value > self.limit {
-<<<<<<< HEAD
-                        self.record_overflow(ExtendedU128::U128(self.value));
-=======
                         self.record_overflow(Some(self.value));
->>>>>>> ff8e64d4
                     }
                 } else {
                     self.value = subtraction(self.value, value)?;
@@ -357,22 +285,14 @@
                     // TODO: maybe `subtraction` should also know about the limit?
                     subtraction(self.limit, value).map_err(|err| {
                         // TODO: The underflow value may not be correct here.
-<<<<<<< HEAD
-                        self.record_underflow(ExtendedU128::U128(value));
-=======
                         self.record_underflow(Some(value));
->>>>>>> ff8e64d4
                         err
                     })?;
 
                     self.value = subtraction(value, self.value)?;
                     self.state = AggregatorState::NegativeDelta;
                     if value - self.value > self.limit {
-<<<<<<< HEAD
-                        self.record_underflow(ExtendedU128::U128(value - self.value));
-=======
                         self.record_underflow(Some(value - self.value));
->>>>>>> ff8e64d4
                     }
                 }
             },
@@ -383,15 +303,9 @@
                 // we should return an error there.
                 self.value = addition(self.value, value, self.limit).map_err(|err| {
                     if self.value < u128::MAX - value {
-<<<<<<< HEAD
-                        self.record_underflow(ExtendedU128::U128(self.value + value));
-                    } else {
-                        self.record_underflow(ExtendedU128::Underflow);
-=======
                         self.record_underflow(Some(self.value + value));
                     } else {
                         self.record_underflow(None);
->>>>>>> ff8e64d4
                     }
                     err
                 })?;
@@ -603,11 +517,7 @@
         );
         assert_eq!(
             aggregator.history.as_ref().unwrap().min_overflow_positive,
-<<<<<<< HEAD
-            ExtendedU128::None
-=======
             None
->>>>>>> ff8e64d4
         );
         assert_err!(aggregator.read_and_materialize(&*TEST_RESOLVER, &aggregator_id_for_test(600)));
     }
@@ -627,11 +537,7 @@
         );
         assert_eq!(
             aggregator.history.as_ref().unwrap().max_underflow_negative,
-<<<<<<< HEAD
-            ExtendedU128::None
-=======
             None
->>>>>>> ff8e64d4
         );
         assert_err!(aggregator.read_and_materialize(&*TEST_RESOLVER, &aggregator_id_for_test(600)));
     }
@@ -682,11 +588,7 @@
         );
         assert_eq!(
             aggregator.history.as_ref().unwrap().min_overflow_positive,
-<<<<<<< HEAD
-            ExtendedU128::U128(800)
-=======
             Some(800)
->>>>>>> ff8e64d4
         );
 
         // +0 + 300 < 600
@@ -697,11 +599,7 @@
         );
         assert_eq!(
             aggregator.history.as_ref().unwrap().min_overflow_positive,
-<<<<<<< HEAD
-            ExtendedU128::U128(800)
-=======
             Some(800)
->>>>>>> ff8e64d4
         );
 
         // +300 + 400 > 600!x
@@ -712,11 +610,7 @@
         );
         assert_eq!(
             aggregator.history.as_ref().unwrap().min_overflow_positive,
-<<<<<<< HEAD
-            ExtendedU128::U128(700)
-=======
             Some(700)
->>>>>>> ff8e64d4
         );
 
         let aggregator = aggregator_data
@@ -731,11 +625,7 @@
         );
         assert_eq!(
             aggregator.history.as_ref().unwrap().min_overflow_positive,
-<<<<<<< HEAD
-            ExtendedU128::None
-=======
             None
->>>>>>> ff8e64d4
         );
 
         // 100 + 200 > 200!
@@ -746,11 +636,7 @@
         );
         assert_eq!(
             aggregator.history.as_ref().unwrap().min_overflow_positive,
-<<<<<<< HEAD
-            ExtendedU128::U128(300)
-=======
             Some(300)
->>>>>>> ff8e64d4
         );
 
         // 100 + 150 > 200!
@@ -761,11 +647,7 @@
         );
         assert_eq!(
             aggregator.history.as_ref().unwrap().min_overflow_positive,
-<<<<<<< HEAD
-            ExtendedU128::U128(250)
-=======
             Some(250)
->>>>>>> ff8e64d4
         );
 
         // 100 + u128::MAX > 200!
@@ -776,11 +658,7 @@
         );
         assert_eq!(
             aggregator.history.as_ref().unwrap().min_overflow_positive,
-<<<<<<< HEAD
-            ExtendedU128::U128(250)
-=======
             Some(250)
->>>>>>> ff8e64d4
         );
 
         let aggregator = aggregator_data
@@ -795,11 +673,7 @@
         );
         assert_eq!(
             aggregator.history.as_ref().unwrap().min_overflow_positive,
-<<<<<<< HEAD
-            ExtendedU128::None
-=======
             None
->>>>>>> ff8e64d4
         );
 
         // 100 + u128::MAX > 300!
@@ -810,11 +684,7 @@
         );
         assert_eq!(
             aggregator.history.as_ref().unwrap().min_overflow_positive,
-<<<<<<< HEAD
-            ExtendedU128::Overflow
-=======
             None
->>>>>>> ff8e64d4
         );
 
         // 100 + 250 > 300!
@@ -825,11 +695,7 @@
         );
         assert_eq!(
             aggregator.history.as_ref().unwrap().min_overflow_positive,
-<<<<<<< HEAD
-            ExtendedU128::U128(350)
-=======
             Some(350)
->>>>>>> ff8e64d4
         );
     }
 
@@ -849,11 +715,7 @@
         );
         assert_eq!(
             aggregator.history.as_ref().unwrap().max_underflow_negative,
-<<<<<<< HEAD
-            ExtendedU128::U128(700)
-=======
             Some(700)
->>>>>>> ff8e64d4
         );
 
         assert_ok!(aggregator.try_add(200));
@@ -865,11 +727,7 @@
         );
         assert_eq!(
             aggregator.history.as_ref().unwrap().max_underflow_negative,
-<<<<<<< HEAD
-            ExtendedU128::U128(700)
-=======
             Some(700)
->>>>>>> ff8e64d4
         );
 
         assert_err!(aggregator.try_sub(550));
@@ -879,11 +737,7 @@
         );
         assert_eq!(
             aggregator.history.as_ref().unwrap().max_underflow_negative,
-<<<<<<< HEAD
-            ExtendedU128::U128(650)
-=======
             Some(650)
->>>>>>> ff8e64d4
         );
 
         assert_err!(aggregator.try_sub(800));
@@ -893,11 +747,7 @@
         );
         assert_eq!(
             aggregator.history.as_ref().unwrap().max_underflow_negative,
-<<<<<<< HEAD
-            ExtendedU128::U128(650)
-=======
             Some(650)
->>>>>>> ff8e64d4
         );
 
         // Similarly, we cannot subtract anything from 0...
@@ -925,11 +775,7 @@
         );
         assert_eq!(
             aggregator.history.as_ref().unwrap().max_underflow_negative,
-<<<<<<< HEAD
-            ExtendedU128::Underflow
-=======
             None
->>>>>>> ff8e64d4
         );
 
         assert_ok!(aggregator.try_sub(100));
@@ -939,11 +785,7 @@
         );
         assert_eq!(
             aggregator.history.as_ref().unwrap().max_underflow_negative,
-<<<<<<< HEAD
-            ExtendedU128::Underflow
-=======
             None
->>>>>>> ff8e64d4
         );
 
         assert_err!(aggregator.try_sub(101));
@@ -953,11 +795,7 @@
         );
         assert_eq!(
             aggregator.history.as_ref().unwrap().max_underflow_negative,
-<<<<<<< HEAD
-            ExtendedU128::U128(301)
-=======
             Some(301)
->>>>>>> ff8e64d4
         );
     }
 
