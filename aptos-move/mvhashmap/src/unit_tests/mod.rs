// Copyright © Aptos Foundation
// Parts of the project are originally copyright © Meta Platforms, Inc.
// SPDX-License-Identifier: Apache-2.0

use super::{
    types::{Incarnation, MVDataError, MVDataOutput, TxnIndex},
    unsync_map::UnsyncMap,
    *,
};
use aptos_aggregator::{
    aggregator_extension::ExtendedU128,
    delta_change_set::{delta_add, delta_sub, DeltaOp, DeltaUpdate},
    transaction::AggregatorValue,
};
use aptos_types::{
    access_path::AccessPath,
    executable::{ExecutableTestType, ModulePath},
    state_store::state_value::StateValue,
};
use claims::{assert_err_eq, assert_none, assert_ok_eq, assert_some_eq};
use std::sync::Arc;

mod proptest_types;

#[derive(Debug, PartialEq, Eq)]
struct Value(Vec<u32>);

impl TransactionWrite for Value {
    fn extract_raw_bytes(&self) -> Option<Vec<u8>> {
        let mut v: Vec<u8> = self
            .0
            .clone()
            .into_iter()
            .flat_map(|element| element.to_be_bytes())
            .collect();
        v.resize(16, 0);
        Some(v)
    }

    fn as_state_value(&self) -> Option<StateValue> {
        unimplemented!()
    }
}

// Generate a Vec deterministically based on txn_idx and incarnation.
fn value_for(txn_idx: TxnIndex, incarnation: Incarnation) -> Value {
    Value(vec![txn_idx * 5, txn_idx + incarnation, incarnation * 5])
}

// Generate the value_for txn_idx and incarnation in arc.
fn arc_value_for(txn_idx: TxnIndex, incarnation: Incarnation) -> Arc<Value> {
    // Generate a Vec deterministically based on txn_idx and incarnation.
    Arc::new(value_for(txn_idx, incarnation))
}

// Convert value for txn_idx and incarnation into u128.
fn u128_for(txn_idx: TxnIndex, incarnation: Incarnation) -> u128 {
    AggregatorValue::from_write(&value_for(txn_idx, incarnation))
        .unwrap()
        .into()
}

fn match_unresolved(
    read_result: anyhow::Result<MVDataOutput<Value>, MVDataError>,
    update: DeltaUpdate,
) {
    match read_result {
        Err(MVDataError::Unresolved(delta)) => assert_eq!(delta.get_update(), update),
        _ => unreachable!(),
    };
}

#[derive(Clone, Eq, Hash, PartialEq, Debug)]
pub(crate) struct KeyType<K: Hash + Clone + Debug + Eq>(
    /// Wrapping the types used for testing to add ModulePath trait implementation.
    pub K,
);

impl<K: Hash + Clone + Eq + Debug> ModulePath for KeyType<K> {
    fn module_path(&self) -> Option<AccessPath> {
        None
    }
}

#[test]
fn unsync_map_data_basic() {
    let map: UnsyncMap<KeyType<Vec<u8>>, Value, ExecutableTestType> = UnsyncMap::new();

    let ap = KeyType(b"/foo/b".to_vec());

    // Reads that should go the DB return None
    assert_none!(map.fetch_data(&ap));
    // Ensure write registers the new value.
    map.write(ap.clone(), value_for(10, 1));
    assert_some_eq!(map.fetch_data(&ap), arc_value_for(10, 1));
    // Ensure the next write overwrites the value.
    map.write(ap.clone(), value_for(14, 1));
    assert_some_eq!(map.fetch_data(&ap), arc_value_for(14, 1));
}

#[test]
fn create_write_read_placeholder_struct() {
    use MVDataError::*;
    use MVDataOutput::*;

    let ap1 = KeyType(b"/foo/b".to_vec());
    let ap2 = KeyType(b"/foo/c".to_vec());
    let ap3 = KeyType(b"/foo/d".to_vec());

    let mvtbl: MVHashMap<KeyType<Vec<u8>>, Value, ExecutableTestType> = MVHashMap::new();

    // Reads that should go the DB return Err(NotFound)
    let r_db = mvtbl.fetch_data(&ap1, 5);
    assert_eq!(Err(NotFound), r_db);

    // Write by txn 10.
    mvtbl.write(ap1.clone(), (10, 1), value_for(10, 1));

    // Reads that should go the DB return Err(NotFound)
    let r_db = mvtbl.fetch_data(&ap1, 9);
    assert_eq!(Err(NotFound), r_db);
    // Reads return entries from smaller txns, not txn 10.
    let r_db = mvtbl.fetch_data(&ap1, 10);
    assert_eq!(Err(NotFound), r_db);

    // Reads for a higher txn return the entry written by txn 10.
    let r_10 = mvtbl.fetch_data(&ap1, 15);
    assert_eq!(Ok(Versioned((10, 1), arc_value_for(10, 1))), r_10);

    // More deltas.
    mvtbl.add_delta(ap1.clone(), 11, delta_add(11, u128::MAX));
    mvtbl.add_delta(ap1.clone(), 12, delta_add(12, u128::MAX));
    mvtbl.add_delta(ap1.clone(), 13, delta_sub(74, u128::MAX));

    // Reads have to go traverse deltas until a write is found.
    let r_sum = mvtbl.fetch_data(&ap1, 14);
    assert_eq!(Ok(Resolved(u128_for(10, 1) + 11 + 12 - (61 + 13))), r_sum);

    // More writes.
    mvtbl.write(ap1.clone(), (12, 0), value_for(12, 0));
    mvtbl.write(ap1.clone(), (8, 3), value_for(8, 3));

    // Verify reads.
    let r_12 = mvtbl.fetch_data(&ap1, 15);
    assert_eq!(Ok(Resolved(u128_for(12, 0) - (61 + 13))), r_12);
    let r_10 = mvtbl.fetch_data(&ap1, 11);
    assert_eq!(Ok(Versioned((10, 1), arc_value_for(10, 1))), r_10);
    let r_8 = mvtbl.fetch_data(&ap1, 10);
    assert_eq!(Ok(Versioned((8, 3), arc_value_for(8, 3))), r_8);

    // Mark the entry written by 10 as an estimate.
    mvtbl.mark_estimate(&ap1, 10);

    // Read for txn 11 must observe a dependency.
    let r_10 = mvtbl.fetch_data(&ap1, 11);
    assert_eq!(Err(Dependency(10)), r_10);

    // Read for txn 12 must observe a dependency when resolving deltas at txn 11.
    let r_11 = mvtbl.fetch_data(&ap1, 12);
    assert_eq!(Err(Dependency(10)), r_11);

    // Delete the entry written by 10, write to a different ap.
    mvtbl.delete(&ap1, 10);
    mvtbl.write(ap2.clone(), (10, 2), value_for(10, 2));

    // Read by txn 11 no longer observes entry from txn 10.
    let r_8 = mvtbl.fetch_data(&ap1, 11);
    assert_eq!(Ok(Versioned((8, 3), arc_value_for(8, 3))), r_8);

    // Reads, writes for ap2 and ap3.
    mvtbl.write(ap2.clone(), (5, 0), value_for(5, 0));
    mvtbl.write(ap3.clone(), (20, 4), value_for(20, 4));
    let r_5 = mvtbl.fetch_data(&ap2, 10);
    assert_eq!(Ok(Versioned((5, 0), arc_value_for(5, 0))), r_5);
    let r_20 = mvtbl.fetch_data(&ap3, 21);
    assert_eq!(Ok(Versioned((20, 4), arc_value_for(20, 4))), r_20);

    // Clear ap1 and ap3.
    mvtbl.delete(&ap1, 12);
    mvtbl.delete(&ap1, 8);
    mvtbl.delete(&ap3, 20);

    // Reads from ap1 and ap3 go to db.
    match_unresolved(
        mvtbl.fetch_data(&ap1, 30),
        DeltaUpdate::Minus((61 + 13) - 11),
    );
    let r_db = mvtbl.fetch_data(&ap3, 30);
    assert_eq!(Err(NotFound), r_db);

    // Read entry by txn 10 at ap2.
    let r_10 = mvtbl.fetch_data(&ap2, 15);
    assert_eq!(Ok(Versioned((10, 2), arc_value_for(10, 2))), r_10);

    // Both delta-write and delta-delta application failures are detected.
    mvtbl.add_delta(ap1.clone(), 30, delta_add(30, 32));
    mvtbl.add_delta(ap1.clone(), 31, delta_add(31, 32));
    let r_33 = mvtbl.fetch_data(&ap1, 33);
    assert_eq!(Err(DeltaApplicationFailure), r_33);

    let val = value_for(10, 3);
    // sub base sub_for for which should underflow.
    let sub_base = AggregatorValue::from_write(&val).unwrap().into();
    mvtbl.write(ap2.clone(), (10, 3), val);
    mvtbl.add_delta(ap2.clone(), 30, delta_sub(30 + sub_base, u128::MAX));
    let r_31 = mvtbl.fetch_data(&ap2, 31);
    assert_eq!(Err(DeltaApplicationFailure), r_31);
}

#[test]
fn materialize_delta_shortcut() {
    use MVDataOutput::*;

    let vd: VersionedData<KeyType<Vec<u8>>, Value> = VersionedData::new();
    let ap = KeyType(b"/foo/b".to_vec());
    let limit = 10000;

    vd.add_delta(ap.clone(), 5, delta_add(10, limit));
    vd.add_delta(ap.clone(), 8, delta_add(20, limit));
    vd.add_delta(ap.clone(), 11, delta_add(30, limit));

    match_unresolved(vd.fetch_data(&ap, 10), DeltaUpdate::Plus(30));
    assert_err_eq!(
        vd.materialize_delta(&ap, 8),
<<<<<<< HEAD
        DeltaOp::new(
            DeltaUpdate::Plus(30),
            limit,
            30,
            0,
            ExtendedU128::None,
            ExtendedU128::None
        )
=======
        DeltaOp::new(DeltaUpdate::Plus(30), limit, 30, 0, None, None)
>>>>>>> ff8e64d4
    );
    vd.set_aggregator_base_value(&ap, 5);
    // Multiple calls are idempotent.
    vd.set_aggregator_base_value(&ap, 5);

    // With base set, commit delta should now succeed.
    assert_ok_eq!(vd.materialize_delta(&ap, 8), 35);
    assert_eq!(vd.fetch_data(&ap, 10), Ok(Resolved(35)));

    // Make sure shortcut is committed by adding a delta at a lower txn idx
    // and ensuring tha fetch_data output no longer changes.
    vd.add_delta(ap.clone(), 6, delta_add(15, limit));
    assert_eq!(vd.fetch_data(&ap, 10), Ok(Resolved(35)));

    // However, if we add a delta at txn_idx = 9, it should have an effect.
    vd.add_delta(ap.clone(), 9, delta_add(15, limit));
    assert_eq!(vd.fetch_data(&ap, 10), Ok(Resolved(50)));
}

#[test]
#[should_panic]
fn aggregator_base_mismatch() {
    let vd: VersionedData<KeyType<Vec<u8>>, Value> = VersionedData::new();
    let ap = KeyType(b"/foo/b".to_vec());

    vd.set_aggregator_base_value(&ap, 10);
    // This call must panic, because it provides a mismatching base value.
    vd.set_aggregator_base_value(&ap, 11);
}

#[test]
#[should_panic]
fn aggregator_base_without_deltas() {
    let vd: VersionedData<KeyType<Vec<u8>>, Value> = VersionedData::new();
    let ap = KeyType(b"/foo/b".to_vec());

    // Must panic as there are no deltas at all.
    vd.set_aggregator_base_value(&ap, 10);
}

#[test]
#[should_panic]
fn commit_without_deltas() {
    let vd: VersionedData<KeyType<Vec<u8>>, Value> = VersionedData::new();
    let ap = KeyType(b"/foo/b".to_vec());

    // Must panic as there are no deltas at all.
    let _ = vd.materialize_delta(&ap, 10);
}

#[test]
#[should_panic]
fn commit_without_entry() {
    let vd: VersionedData<KeyType<Vec<u8>>, Value> = VersionedData::new();
    let ap = KeyType(b"/foo/b".to_vec());

    vd.add_delta(ap.clone(), 8, delta_add(20, 1000));
    vd.set_aggregator_base_value(&ap, 10);

    // Must panic as there is no delta at provided index.
    let _ = vd.materialize_delta(&ap, 9);
}<|MERGE_RESOLUTION|>--- conflicted
+++ resolved
@@ -8,7 +8,6 @@
     *,
 };
 use aptos_aggregator::{
-    aggregator_extension::ExtendedU128,
     delta_change_set::{delta_add, delta_sub, DeltaOp, DeltaUpdate},
     transaction::AggregatorValue,
 };
@@ -222,18 +221,7 @@
     match_unresolved(vd.fetch_data(&ap, 10), DeltaUpdate::Plus(30));
     assert_err_eq!(
         vd.materialize_delta(&ap, 8),
-<<<<<<< HEAD
-        DeltaOp::new(
-            DeltaUpdate::Plus(30),
-            limit,
-            30,
-            0,
-            ExtendedU128::None,
-            ExtendedU128::None
-        )
-=======
         DeltaOp::new(DeltaUpdate::Plus(30), limit, 30, 0, None, None)
->>>>>>> ff8e64d4
     );
     vd.set_aggregator_base_value(&ap, 5);
     // Multiple calls are idempotent.
